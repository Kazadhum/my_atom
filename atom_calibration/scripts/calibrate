--- conflicted
+++ resolved
@@ -771,13 +771,9 @@
     # ---------------------------------------
     # --- Save updated xacro
     # ---------------------------------------
-<<<<<<< HEAD
-    # TODO this must be adapted to the fact that transforms_set does not include all tfs now
-    saveResultsXacro(dataset, selected_collection_key, list(transforms_set), verbose=False)
-=======
     # TODO #897 now that the transforms can also come from the bagfile, this must be updated tackle this.
     # saveResultsXacro(dataset, selected_collection_key, list(transforms_set), verbose=False)
->>>>>>> 7f1bc894
+
 
     # ---------------------------------------
     # --- Save results into yaml
