# stdlib
import copy
import json
import os
import time
import getpass
from datetime import datetime, date

import numpy as np
from atom_core.utilities import atomError
import tf2_ros
import yaml
import atom_core.config_io
import atom_core.dataset_io

# 3rd-party
import rospy
import atom_msgs.srv
import tf
from matplotlib import cm
from cv_bridge import CvBridge
from colorama import Style, Fore
from interactive_markers.menu_handler import *
from rospy_message_converter import message_converter
from tf.listener import TransformListener
from sensor_msgs.msg import *
from urdf_parser_py.urdf import URDF

# local packages
from atom_core.naming import generateKey
from atom_core.ros_utils import printRosTime, getMaxTimeDelta, getMaxTime, getAverageTime
from atom_core.config_io import loadConfig
from atom_core.system import execute, resolvePath
from atom_core.xacro_io import readXacroFile
from atom_calibration.collect.interactive_data_labeler import InteractiveDataLabeler
from atom_calibration.collect.configurable_tf_listener import ConfigurableTransformListener
from sensor_msgs.msg import JointState


class DataCollectorAndLabeler:

    def __init__(self, args, server, menu_handler):

        self.output_folder = resolvePath(args['output_folder'])

        if os.path.exists(self.output_folder) and not args['overwrite']:  # dataset path exists, abort
            print('\n' + Fore.RED + 'Error: Dataset ' + self.output_folder +
                  ' exists.\nIf you want to replace it add a "--overwrite" flag.' + Style.RESET_ALL + '\n')
            rospy.signal_shutdown()

        elif os.path.exists(self.output_folder) and args['overwrite']:  # move existing path to a backup location
            now = datetime.now()
            dt_string = now.strftime("%Y-%m-%d-%H-%M-%S")
            basename = os.path.basename(self.output_folder)
            backup_folder = '/tmp/' + basename + '_' + dt_string

            time.sleep(2)
            print('\n\nWarning: Dataset ' + Fore.YELLOW + self.output_folder + Style.RESET_ALL +
                  ' exists.\nMoving it to temporary folder: ' + Fore.YELLOW + backup_folder +
                  '\nThis will be deleted after a system reboot! If you want to keep it, copy the folder to some other location.' + Style.RESET_ALL + '\n\n')
            time.sleep(2)

            execute('mv ' + self.output_folder + ' ' + backup_folder, verbose=True)
            os.makedirs(self.output_folder, exist_ok=False)  # Create the folder empty

        elif not os.path.exists(self.output_folder):
            os.makedirs(self.output_folder, exist_ok=False)  # Create the folder

        self.listener = TransformListener()
        self.tf_buffer = tf2_ros.Buffer()
        self.listener_2 = ConfigurableTransformListener(self.tf_buffer,
                                                        tf_topic='tf',
                                                        tf_static_topic='tf_static')

        # Add special transform listener to get ground truth tfs
        self.tf_buffer_ground_truth = tf2_ros.Buffer()
        self.listener_ground_truth = ConfigurableTransformListener(self.tf_buffer_ground_truth,
                                                                   tf_topic='tf_ground_truth',
                                                                   tf_static_topic='tf_static_ground_truth')

        self.sensors = {}
        self.sensor_labelers = {}
        self.server = server
        self.menu_handler = menu_handler
        self.data_stamp = 0
        self.timestamp = ""
        self.date = ""
        self.user = ""
        self.collections = {}
        self.additional_data = {}
        self.metadata = {}
        self.bridge = CvBridge()
        self.dataset_version = "3.0"  # included joint calibration
        self.collect_ground_truth = None
        self.joint_state_position_dict = {}

        # print(args['calibration_file'])
        self.config = loadConfig(args['calibration_file'])
        if self.config is None:
            sys.exit(1)  # loadJSON should tell you why.

        self.world_link = self.config['world_link']

        # Create a colormap so that we have one color per sensor
        self.cm_sensors = cm.Pastel2(np.linspace(0, 1, len(self.config['sensors'].keys())))

        # Reading the xacro
        self.dataset_name = self.output_folder.split('/')[-1]
        description_file, _, _ = atom_core.config_io.uriReader(self.config['description_file'])

        # Must first convert to urdf, if it is a xacro
        urdf_file = '/tmp/description.urdf'
        if os.path.exists(urdf_file):
            # print('Deleting temporary file ' + urdf_file)
            os.remove(urdf_file)

        print('Parsing description file ' + Fore.BLUE + description_file + Style.RESET_ALL)
        xacro_cmd = 'xacro ' + description_file + ' -o ' + urdf_file
        execute(xacro_cmd, verbose=True)  # create tmp urdf file

        if not os.path.exists(urdf_file):
            atomError('Could not parse description file ' + Fore.BLUE + description_file + Style.RESET_ALL + '\nYou must manually run command:\n' +
                      Fore.BLUE + xacro_cmd + Style.RESET_ALL + '\nand fix the problem before configuring your calibration package.')

        self.urdf_description = URDF.from_xml_file(urdf_file)  # read the urdf file

        # Check if there is ground truth information, i.e. messages on topics /tf_ground_truth and /tf_static_ground_truth
        print("Checking the existence of ground truth data, waiting for one msg on topic " +
              Fore.BLUE + '/tf_ground_truth' + Style.RESET_ALL, end='')
        try:
            msg = rospy.wait_for_message('tf_ground_truth', rospy.AnyMsg, 1)
            print('... received!\n' + Fore.GREEN +
                  'Recording ground truth data from topics /tf_ground_truth and /tf_static_ground_truth' + Style.RESET_ALL)
        except:
            print('... not received!\n' + Fore.YELLOW + 'Assuming there is no ground truth information.' + Style.RESET_ALL)
            self.collect_ground_truth = False
        else:
            self.collect_ground_truth = True

        # Setup joint_state message subscriber
        self.subscriber_joint_states = rospy.Subscriber(
            '/joint_states', JointState, self.callbackReceivedJointStateMsg, queue_size=1)

        # Add sensors
        print(Fore.BLUE + 'Sensors:' + Style.RESET_ALL)
        print('Number of sensors: ' + str(len(self.config['sensors'])))

        # Go through the sensors in the calib config.
        sensor_idx = 0
        for sensor_key, value in self.config['sensors'].items():

            # Create a dictionary that describes this sensor
            sensor_dict = {'_name': sensor_key, 'modality': value['modality'], 'parent': value['link'],
                           'calibration_parent': value['parent_link'],
                           'calibration_child': value['child_link']}

            # TODO replace by utils function
            print("Waiting for message " + value['topic_name'] + ' ...')
            msg = rospy.wait_for_message(value['topic_name'], rospy.AnyMsg)
            print('... received!')
            connection_header = msg._connection_header['type'].split('/')
            ros_pkg = connection_header[0] + '.msg'
            msg_type = connection_header[1]
            print('Topic ' + value['topic_name'] + ' has type ' + msg_type)
            sensor_dict['topic'] = value['topic_name']
            sensor_dict['msg_type'] = msg_type
            modality = value['modality']

            # If topic contains a message type then get a camera_info message to store along with the sensor data
            if modality == 'rgb' or modality == 'depth':  # if it is an image must get camera_info
                sensor_dict['camera_info_topic'] = os.path.dirname(sensor_dict['topic']) + '/camera_info'
                from sensor_msgs.msg import CameraInfo
                print('Waiting for camera_info message on topic ' + sensor_dict['camera_info_topic'] + ' ...')
                camera_info_msg = rospy.wait_for_message(sensor_dict['camera_info_topic'], CameraInfo)
                print('... received!')
                from rospy_message_converter import message_converter
                sensor_dict['camera_info'] = message_converter.convert_ros_message_to_dictionary(camera_info_msg)
                # sensor_dict['camera_info_msg'] = camera_info_msg
                # print(camera_info_msg)

            # Get the kinematic chain form world_link to this sensor's parent link
            now = rospy.Time()
            print('Waiting for transformation from ' + value['link'] + ' to ' + self.world_link)
            self.listener.waitForTransform(value['link'], self.world_link, now, rospy.Duration(5))
            print('... received!')
            chain = self.listener.chain(value['link'], now, self.world_link, now, self.world_link)

            chain_list = []
            for parent, child in zip(chain[0::], chain[1::]):
                key = generateKey(parent, child)
                chain_list.append({'key': key, 'parent': parent, 'child': child})

            sensor_dict['chain'] = chain_list  # Add to sensor dictionary
            self.sensors[sensor_key] = sensor_dict

            print('config = ' + str(self.config))

            label_data = True
            if not args['skip_sensor_labeling'] is None:
                if args['skip_sensor_labeling'](sensor_key):  # use the lambda expression csf
                    label_data = False

            sensor_labeler = {}
            for pattern_key, pattern in self.config['calibration_patterns'].items():
                sensor_labeler[pattern_key] = InteractiveDataLabeler(self.server, self.menu_handler, sensor_dict,
                                                                     args['marker_size'], pattern,
                                                                     color=tuple(self.cm_sensors[sensor_idx, :]), label_data=label_data)

            self.sensor_labelers[sensor_key] = sensor_labeler

            print('Setup for sensor ' + sensor_key + ' is complete.')
            print(Fore.BLUE + sensor_key + Style.RESET_ALL + ':\n' + str(sensor_dict))
            sensor_idx += 1

        # Additional data loop
        if 'additional_data' in self.config:
            for description, value in self.config['additional_data'].items():
                data_dict = {'_name': description, 'modality': value['modality'], 'parent': value['link'],
                             'calibration_parent': value['parent_link'], 'calibration_child': value['child_link']}

                print("Waiting for message " + value['topic_name'] + ' ...')
                msg = rospy.wait_for_message(value['topic_name'], rospy.AnyMsg)
                print('... received!')
                connection_header = msg._connection_header['type'].split('/')
                msg_type = connection_header[1]
                print('Topic ' + value['topic_name'] + ' has type ' + msg_type)
                data_dict['topic'] = value['topic_name']
                data_dict['msg_type'] = msg_type

                sensor_labeler = {}
                for pattern_key, pattern in self.config['calibration_patterns']:
                    sensor_labeler = InteractiveDataLabeler(self.server, self.menu_handler, data_dict,
                                                            args['marker_size'], self.config['calibration_patterns'][first_pattern_key],
                                                            label_data=False)

                self.sensor_labelers[description] = sensor_labeler
                self.additional_data[description] = data_dict

        # Defining metadata
        self.metadata = {"timestamp": str(time.time()), "date": time.ctime(time.time()), "user": getpass.getuser(),
                         'version': self.dataset_version, 'robot_name': self.urdf_description.name,
                         'dataset_name': self.dataset_name, 'package_name': self.config['package_name']}

        self.abstract_transforms = self.getAllAbstractTransforms()
        # print("abstract_transforms = " + str(self.abstract_transforms))

        # Add service to make the dataset json available
        self.service_get_dataset = rospy.Service('~get_dataset',
                                                 atom_msgs.srv.GetDataset,
                                                 self.callbackGetDataset)
        # Add service to save a new collection
        self.service_save_collection = rospy.Service('~save_collection',
                                                     atom_msgs.srv.SaveCollection,
                                                     self.callbackSaveCollection)

        # Add service to delete a new collection
        self.service_delete_collection = rospy.Service('~delete_collection',
                                                       atom_msgs.srv.DeleteCollection,
                                                       self.callbackDeleteCollection)

    def callbackReceivedJointStateMsg(self, msg):
        # Add the joint positions to the dictionary
        for name, position in zip(msg.name, msg.position):
            self.joint_state_position_dict[name] = position

    def callbackDeleteCollection(self, request):
        print('callbackDeleteCollection service called')

        try:  # make sure we can convert the collection_name to int
            collection_name_int = int(request.collection_name)
        except ValueError as verr:  # do job to handle: s does not contain anything convertible to int
            response = atom_msgs.srv.DeleteCollectionResponse()
            response.success = False
            response.message = 'Failure. Cannot convert collection ' + request.collection_name + ' to string.'
            return response
        except Exception as ex:  # do job to handle: Exception occurred while converting to int
            response = atom_msgs.srv.DeleteCollectionResponse()
            response.success = False
            response.message = 'Failure. Cannot convert collection ' + request.collection_name + ' to string.'

        # Lock the semaphore for all labelers
        self.lockAllLabelers()
        response = atom_msgs.srv.DeleteCollectionResponse()
        if collection_name_int in self.collections.keys():
            del self.collections[collection_name_int]
            response.success = True
            response.message = 'Collection ' + request.collection_name + ' deleted'

            # Save new dataset to json file
            D = {'sensors': self.sensors, 'additional_sensor_data': self.additional_data,
                 'collections': self.collections, 'calibration_config': self.config}
            output_file = self.output_folder + '/dataset.json'
            atom_core.dataset_io.saveResultsJSON(output_file, D)

            print(Fore.YELLOW + 'Deleted collection ' + request.collection_name + Style.RESET_ALL)
        else:
            print('Failure. Collection ' + request.collection_name + ' does not exist.')
            response.success = False
            response.message = 'Failure. Collection ' + request.collection_name + ' does not exist.'

        print(self.collections.keys())
        self.unlockAllLabelers()

        return response

    def callbackSaveCollection(self, request):
        print('callbackSaveCollection service called')

        # Call internal save collection
        self.saveCollection()

        response = atom_msgs.srv.SaveCollectionResponse()
        response.success = True
        response.message = "Collection saved"
        return response

    def callbackGetDataset(self, request):
        print('callbackGetDataset service called')

        dataset_file = self.output_folder + '/dataset.json'
        try:
            file = open(dataset_file, 'r')
            dataset_stream = file.read()
            success = True
        except:
            dataset_stream = ''
            success = False

        response = atom_msgs.srv.GetDatasetResponse()
        response.dataset_json = dataset_stream
        response.success = success
        return response

    def getTransforms(self, abstract_transforms, buffer, time=None):
        transforms_dict = {}  # Initialize an empty dictionary that will store all the transforms for this data-stamp

        if time is None:
            time = rospy.Time.now()

        for ab in abstract_transforms:  # Update all transformations

            transf = buffer.lookup_transform(ab['parent'], ab['child'], time)
            trans = [transf.transform.translation.x, transf.transform.translation.y, transf.transform.translation.z]
            quat = [transf.transform.rotation.x,
                    transf.transform.rotation.y,
                    transf.transform.rotation.z,
                    transf.transform.rotation.w]

            key = generateKey(ab['parent'], ab['child'])
            transforms_dict[key] = {'trans': trans, 'quat': quat, 'parent': ab['parent'], 'child': ab['child']}

        return transforms_dict

    def lockAllLabelers(self):
        for sensor_name, sensor in self.sensors.items():
            for pattern_key in self.config['calibration_patterns'].keys():
                self.sensor_labelers[sensor_name][pattern_key].lock.acquire()
        print("Locked all labelers ")

    def unlockAllLabelers(self):
        for sensor_name, sensor in self.sensors.items():
            for pattern_key in self.config['calibration_patterns'].keys():
                self.sensor_labelers[sensor_name][pattern_key].lock.release()
        print("Unlocked all labelers ")

    def getLabelersTimeStatistics(self):
        stamps = []  # a list of the several time stamps of the stored messages
        for sensor_name, sensor in self.sensors.items():
            for pattern_key in self.config['calibration_patterns'].keys():
                stamps.append(copy.deepcopy(self.sensor_labelers[sensor_name][pattern_key].msg.header.stamp))

        max_delta = getMaxTimeDelta(stamps)
        # TODO : this is because of Andre's bag file problem. We should go back to the getAverageTime
        average_time = getAverageTime(stamps)  # For looking up transforms use average time of all sensor msgs
        # average_time = getMaxTime(stamps)  # For looking up transforms use average time of all sensor msgs

        print('Times:')
        for stamp, sensor_name in zip(stamps, self.sensors):
            for pattern_key in self.config['calibration_patterns'].keys():
                printRosTime(stamp, prefix=(sensor_name + '_' + pattern_key + ': '))

        return stamps, average_time, max_delta

    def saveCollection(self):

        # --------------------------------------
        # collect sensor data and labels (images, laser scans, etc)
        # --------------------------------------

        # Lock the semaphore for all labelers
        self.lockAllLabelers()

        # Analyze message time stamps and decide if collection can be stored
        stamps, average_time, max_delta = self.getLabelersTimeStatistics()

        if max_delta is not None:  # if max_delta is None (only one sensor), continue
            if max_delta.to_sec() > float(self.config['max_duration_between_msgs']):  # times are close enough?
                rospy.logwarn('Max duration between msgs in collection is ' + str(max_delta.to_sec()) +
                              '. Not saving collection.')
                self.unlockAllLabelers()
                return None
            else:  # test passed
                rospy.loginfo('Max duration between msgs in collection is ' + str(max_delta.to_sec()))

        # collect all the transforms
        print('average_time=' + str(average_time))
        transforms = self.getTransforms(self.abstract_transforms,
                                        self.tf_buffer,
                                        average_time)  # use average time of sensor msgs

        if self.collect_ground_truth:  # collect ground truth transforms
            pass
<<<<<<< HEAD
            transforms_ground_truth = self.getTra/home/nel/distrobox/ubuntu20/pr2_ws/src/tams/tams_pr2/tams_pr2_atom_calibration/calibration/config.yml.oldnsforms(self.abstract_transforms,
                                                                                                                                                                   self.tf_buffer_ground_truth,
                                                                                                                                                                   average_time)  # use average time of sensor msgs
=======
            transforms_ground_truth = self.getTransforms(self.abstract_transforms,
                                                         self.tf_buffer_ground_truth,
                                                         average_time)  # use average time of sensor msgs
>>>>>>> 6e511dcd

        printRosTime(average_time, "Collected transforms for time ")

        # Create joint dict
        joints_dict = {}
        if self.config['joints'] is not None:
            for config_joint_key, config_joint in self.config['joints'].items():

                # TODO should we set the position bias
                config_joint_dict = {'transform_key': None, 'position_bias': 0.0, 'position': None}

                # find joint in xacro
                found_in_urdf = False
                for urdf_joint in self.urdf_description.joints:
                    if config_joint_key == urdf_joint.name:
                        x, y, z = urdf_joint.origin.xyz
                        roll, pitch, yaw = urdf_joint.origin.rpy
                        config_joint_dict['origin_x'] = x
                        config_joint_dict['origin_y'] = y
                        config_joint_dict['origin_z'] = z
                        config_joint_dict['origin_roll'] = roll
                        config_joint_dict['origin_pitch'] = pitch
                        config_joint_dict['origin_yaw'] = yaw

                        ax, ay, az = urdf_joint.axis
                        config_joint_dict['axis_x'] = ax
                        config_joint_dict['axis_y'] = ay
                        config_joint_dict['axis_z'] = az
                        config_joint_dict['parent_link'] = urdf_joint.parent
                        config_joint_dict['child_link'] = urdf_joint.child
                        found_in_urdf = True
                        break

                if not found_in_urdf:
                    atomError('Defined joint ' + Fore.BLUE + config_joint_key + Style.RESET_ALL +
                              ' to be calibrated, but it does not exist in the urdf description. Run the calibration package configuration for more information.')

                # find joint in transforms pool
                for transform_key, transform in transforms.items():
                    if config_joint_dict['parent_link'] == transform['parent'] and config_joint_dict['child_link'] == transform['child']:
                        config_joint_dict['transform_key'] = transform_key
                        break

                if config_joint_dict['transform_key'] is None:
                    atomError('Defined joint ' + Fore.BLUE + config_joint_key + Style.RESET_ALL +
                              ' to be calibrated, but it does not exist in the transformation pool. Run the calibration package configuration for more information.')

                if config_joint_key not in self.joint_state_position_dict:
                    atomError('Could not get position of joint ' + Fore.BLUE + config_joint_key + Style.RESET_ALL +
                              ' from /joint_state messages.')

                # Get current joint position from the joint state message
                config_joint_dict['position'] = self.joint_state_position_dict[config_joint_key]

                joints_dict[config_joint_key] = config_joint_dict

        # joint_state_dict = message_converter.convert_ros_message_to_dictionary(self.last_joint_state_msg)

        all_sensor_data_dict = {}
        all_sensor_labels_dict = {}
        all_additional_data_dict = {}
        # metadata={}

        for sensor_key, sensor in self.sensors.items():
            all_sensor_labels_dict[sensor_key] = {}
            for pattern_key in self.config['calibration_patterns'].keys():
                print('Collecting data from ' + Fore.BLUE + sensor_key +
                      '_' + pattern_key + Style.RESET_ALL + ': sensor_key')

                msg = copy.deepcopy(self.sensor_labelers[sensor_key][pattern_key].msg)
                labels = copy.deepcopy(self.sensor_labelers[sensor_key][pattern_key].labels)

                # Update sensor labels ---------------------------------------------
                # if sensor['msg_type'] in ['Image', 'LaserScan', 'PointCloud2']:
                #     all_sensor_labels_dict[sensor_key] = labels
                if sensor['modality'] in ['rgb', 'lidar2d', 'depth', 'lidar3d']:
                    all_sensor_labels_dict[sensor_key][pattern_key] = labels
                else:
                    raise ValueError('Unknown message type.')
            # Update the data dictionary for this data stamp
            # This done outside of the loop since it does not depend on the pattern
            all_sensor_data_dict[sensor['_name']] = message_converter.convert_ros_message_to_dictionary(msg)

        for description, sensor in self.additional_data.items():
            msg = copy.deepcopy(self.sensor_labelers[description].msg)
            all_additional_data_dict[sensor['_name']] = message_converter.convert_ros_message_to_dictionary(msg)

        collection_dict = {'data': all_sensor_data_dict, 'labels': all_sensor_labels_dict,
                           'transforms': transforms,
                           'additional_data': all_additional_data_dict, 'joints': joints_dict}
        if self.collect_ground_truth:
            collection_dict['transforms_ground_truth'] = transforms_ground_truth

        collection_key = str(self.data_stamp).zfill(3)
        self.collections[collection_key] = collection_dict
        self.data_stamp += 1

        # Save to json file.
        D = {'sensors': self.sensors, 'additional_sensor_data': self.additional_data, 'collections': self.collections,
             'calibration_config': self.config, '_metadata': self.metadata}
        output_file = self.output_folder + '/dataset.json'
        atom_core.dataset_io.saveResultsJSON(output_file, D)
        self.unlockAllLabelers()

    def getAllAbstractTransforms(self):

        # Get a list of all transforms to collect
        transforms_list = []

        rospy.sleep(0.5)
        now = rospy.Time.now()

        # Error came up in
        # https://github.com/miguelriemoliveira/agri-gaia-test/issues/1
        # Identified that this was deprecated in
        # https://answers.ros.org/question/335327/yamlload-is-deprecated-when-source-melodic_wssetupbash-is-executed/
        # Using solution from
        # https://answers.ros.org/question/347857/how-to-get-list-of-all-tf-frames-programatically/
        # all_frames = self.listener.getFrameStrings()
        frames_dict = yaml.safe_load(self.listener._buffer.all_frames_as_yaml())
        all_frames = list(frames_dict.keys())

        for frame in all_frames:
            print('Waiting for transformation from ' + frame + ' to ' + self.world_link + '(max 3 secs)')
            try:
                self.listener.waitForTransform(frame, self.world_link, now, rospy.Duration(3))
                chain = self.listener.chain(frame, now, self.world_link, now, self.world_link)
            except (tf.LookupException, tf.ConnectivityException, tf.ExtrapolationException):
                rospy.logerr('Could not get transform from ' + frame + ' to ' + self.world_link + '(max 3 secs)')
                continue

            for idx in range(0, len(chain) - 1):
                parent = chain[idx]
                child = chain[idx + 1]
                transforms_list.append({'parent': parent, 'child': child, 'key': generateKey(parent, child)})

        # https://stackoverflow.com/questions/31792680/how-to-make-values-in-list-of-dictionary-unique
        uniq_l = list(map(dict, frozenset(frozenset(i.items()) for i in transforms_list)))
        return uniq_l  # get unique values<|MERGE_RESOLUTION|>--- conflicted
+++ resolved
@@ -410,15 +410,9 @@
 
         if self.collect_ground_truth:  # collect ground truth transforms
             pass
-<<<<<<< HEAD
-            transforms_ground_truth = self.getTra/home/nel/distrobox/ubuntu20/pr2_ws/src/tams/tams_pr2/tams_pr2_atom_calibration/calibration/config.yml.oldnsforms(self.abstract_transforms,
-                                                                                                                                                                   self.tf_buffer_ground_truth,
-                                                                                                                                                                   average_time)  # use average time of sensor msgs
-=======
             transforms_ground_truth = self.getTransforms(self.abstract_transforms,
                                                          self.tf_buffer_ground_truth,
                                                          average_time)  # use average time of sensor msgs
->>>>>>> 6e511dcd
 
         printRosTime(average_time, "Collected transforms for time ")
 
